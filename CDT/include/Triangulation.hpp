--- conflicted
+++ resolved
@@ -1003,11 +1003,7 @@
             r *= T(2);
     }
 
-<<<<<<< HEAD
-    const T R = T(2) * r;                    // excircle radius
-=======
     const T R = T(2) * r;                       // excircle radius
->>>>>>> 46f1ce1f
     const T cos_30_deg = T(0.8660254037844386); // note: (std::sqrt(3.0) / 2.0)
     const T shiftX = R * cos_30_deg;
     const V2d<T> posV1 = {center.x - shiftX, center.y - r};
